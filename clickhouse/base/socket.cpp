--- conflicted
+++ resolved
@@ -151,7 +151,7 @@
 
 void SocketHolder::SetTcpKeepAlive(int idle, int intvl, int cnt) noexcept {
     int val = 1;
-    
+
 #if defined(_unix_)
     setsockopt(handle_, SOL_SOCKET, SO_KEEPALIVE, &val, sizeof(val));
 #   if defined(_linux_)
@@ -159,11 +159,7 @@
 #   elif defined(_darwin_)
         setsockopt(handle_, IPPROTO_TCP, TCP_KEEPALIVE, &idle, sizeof(idle));
 #   else
-<<<<<<< HEAD
 #       error "platform is not supported"
-=======
-#       error "platform does not supported"
->>>>>>> 7fd6497c
 #   endif
     setsockopt(handle_, IPPROTO_TCP, TCP_KEEPINTVL, &intvl, sizeof(intvl));
     setsockopt(handle_, IPPROTO_TCP, TCP_KEEPCNT, &cnt, sizeof(cnt));
