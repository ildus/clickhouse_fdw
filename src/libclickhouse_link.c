#include <limits.h>
#include "postgres.h"
#include "catalog/pg_type_d.h"
#include "foreign/foreign.h"
#include "funcapi.h"
#include "miscadmin.h"
#include "parser/parse_coerce.h"
#include "utils/builtins.h"
#include "utils/timestamp.h"
#include "utils/lsyscache.h"
#include "utils/typcache.h"
#include "utils/uuid.h"
#include "access/htup_details.h"

#include "clickhousedb_fdw.h"
#include "clickhouse_http.h"
#include "clickhouse_binary.hh"

static uint32	global_query_id = 0;
static bool		initialized = false;

static void http_disconnect(void *conn);
static ch_cursor *http_simple_query(void *conn, const char *query);
static void http_simple_insert(void *conn, const char *query);
static void http_cursor_free(void *);
static void **http_fetch_row(ch_cursor *cursor, List *attrs, TupleDesc tupdesc,
	Datum *values, bool *nulls);

static libclickhouse_methods http_methods = {
	.disconnect=http_disconnect,
	.simple_query=http_simple_query,
	.simple_insert=http_simple_insert,
	.fetch_row=http_fetch_row
};

static void binary_disconnect(void *conn);
static ch_cursor *binary_simple_query(void *conn, const char *query);
static void binary_cursor_free(void *cursor);
static void binary_simple_insert(void *conn, const char *query);
static void **binary_fetch_row(ch_cursor *cursor, List* attrs, TupleDesc tupdesc,
		Datum *values, bool *nulls);

static libclickhouse_methods binary_methods = {
	.disconnect=binary_disconnect,
	.simple_query=binary_simple_query,
	.simple_insert=binary_simple_insert,
	.fetch_row=binary_fetch_row
};

static int http_progress_callback(void *clientp, double dltotal, double dlnow,
		double ultotal, double ulnow)
{
	if (ProcDiePending || QueryCancelPending)
		return 1;

	return 0;
}

ch_connection
http_connect(char *connstring)
{
	ch_connection res;
	ch_http_connection_t *conn = ch_http_connection(connstring);
	if (!initialized)
	{
		initialized = true;
		ch_http_init(1, (uint32_t) MyProcPid);
	}

	if (conn == NULL)
	{
		char *error = ch_http_last_error();
		if (error == NULL)
			error = "undefined";

		ereport(ERROR,
		        (errcode(ERRCODE_SQLCLIENT_UNABLE_TO_ESTABLISH_SQLCONNECTION),
		         errmsg("could not connect to server: %s", error)));
	}

	res.conn = conn;
	res.methods = &http_methods;
	res.is_binary = false;
	return res;
}

/*
 * Disconnect any open connection for a connection cache entry.
 */
static void
http_disconnect(void *conn)
{
	if (conn != NULL)
		ch_http_close((ch_http_connection_t *) conn);
}

/*
 * Return text before version mentioning
 */
static char *
format_error(char *errstring)
{
	int n = strlen(errstring);

	for (int i = 0; i < n; i++)
	{
		if (strncmp(errstring + i, "version", 7) == 0)
			return pnstrdup(errstring, i - 2);
	}

	return errstring;
}

static void
kill_query(void *conn, const char *query_id)
{
	ch_http_response_t *resp;
	char *query = psprintf("kill query where query_id='%s'", query_id);

	ch_http_set_progress_func(NULL);
	global_query_id++;
	resp = ch_http_simple_query(conn, query, global_query_id);
	if (resp != NULL)
		ch_http_response_free(resp);
	pfree(query);
}

static ch_cursor *
http_simple_query(void *conn, const char *query)
{
<<<<<<< HEAD
	int			attempts = 0;
=======
	MemoryContext	tempcxt,
					oldcxt;
>>>>>>> 12ecdcfa
	ch_cursor	*cursor;

	ch_http_set_progress_func(http_progress_callback);

again:
	global_query_id++;
	ch_http_response_t *resp = ch_http_simple_query(conn, query, global_query_id);

	if (resp == NULL)
		elog(ERROR, "out of memory");

	attempts++;
	if (resp->http_status == 419)
	{
		char *error = pnstrdup(resp->data, resp->datasize);
		ch_http_response_free(resp);

		if (attempts < 3)
			goto again;

		ereport(ERROR,
		        (errcode(ERRCODE_SQLCLIENT_UNABLE_TO_ESTABLISH_SQLCONNECTION),
		         errmsg("clickhouse_fdw: communication error: %s", error)));
	}
	else if (resp->http_status == 418)
	{
		kill_query(conn, resp->query_id);
		ch_http_response_free(resp);

		ereport(ERROR,
		        (errcode(ERRCODE_SQL_ROUTINE_EXCEPTION),
		         errmsg("clickhouse_fdw: query was aborted")));
	}
	else if (resp->http_status != 200)
	{
		char *error = pnstrdup(resp->data, resp->datasize);
		ch_http_response_free(resp);

		ereport(ERROR,
		        (errcode(ERRCODE_SQL_ROUTINE_EXCEPTION),
		         errmsg("clickhouse_fdw:%s\nQUERY:%s", format_error(error), query)));
	}

	/* we could not control properly deallocation of libclickhouse memory, so
	 * we use memory context callbacks for that */
	tempcxt = AllocSetContextCreate(PortalContext, "clickhouse_fdw cursor",
										ALLOCSET_DEFAULT_SIZES);
	oldcxt = MemoryContextSwitchTo(tempcxt);

	cursor = palloc(sizeof(ch_cursor));
	cursor->query_response = resp;
	cursor->read_state = palloc0(sizeof(ch_http_read_state));
	cursor->query = pstrdup(query);
	cursor->request_time = resp->pretransfer_time * 1000;
	cursor->total_time = resp->total_time * 1000;
	ch_http_read_state_init(cursor->read_state, resp->data, resp->datasize);

	cursor->memcxt = tempcxt;
	cursor->callback.func = http_cursor_free;
	cursor->callback.arg = cursor;
	MemoryContextRegisterResetCallback(tempcxt, &cursor->callback);
	MemoryContextSwitchTo(oldcxt);

	return cursor;
}

static void
http_simple_insert(void *conn, const char *query)
{
	ch_cursor	*cursor;

	global_query_id++;
	ch_http_response_t *resp = ch_http_simple_query(conn, query, global_query_id);
	if (resp == NULL)
	{
		char *error = ch_http_last_error();
		if (error == NULL)
			error = "undefined";

		ereport(ERROR,
		        (errcode(ERRCODE_SQLCLIENT_UNABLE_TO_ESTABLISH_SQLCONNECTION),
		         errmsg("clickhouse_fdw: communication error: %s", error)));
	}

	if (resp->http_status != 200)
	{
		char *error = pnstrdup(resp->data, resp->datasize);
		ch_http_response_free(resp);

		ereport(ERROR,
		        (errcode(ERRCODE_SQL_ROUTINE_EXCEPTION),
		         errmsg("clickhouse_fdw:%s\nQUERY:%s", format_error(error), query)));
	}

	ch_http_response_free(resp);
}

static void
http_cursor_free(void *c)
{
	ch_cursor *cursor = c;

	ch_http_read_state_free(cursor->read_state);
	ch_http_response_free(cursor->query_response);
}

static void **
http_fetch_row(ch_cursor *cursor, List *attrs, TupleDesc tupdesc, Datum *v, bool *n)
{
	int		rc = CH_CONT;
	size_t	attcount = list_length(attrs);

	if (attcount == 0)
		/* SELECT NULL */
		attcount = 1;

	ch_http_read_state *state = cursor->read_state;

	/* all rows or empty table */
	if (state->done || state->data == NULL)
		return NULL;

	char **values = palloc(attcount * sizeof(char *));

	for (int i=0; i < attcount; i++)
	{
		rc = ch_http_read_next(state);
		if (state->val[0] == '\\' && state->val[1] == 'N')
			values[i] = NULL;
		else if (state->val[0] != '\0')
			values[i] = pstrdup(state->val);
		else
			values[i] = NULL;
	}

	if (attcount > 0 && rc != CH_EOL && rc != CH_EOF)
	{
		char *resval = pnstrdup(state->data, state->maxpos + 1);

		ereport(ERROR,
				(errcode(ERRCODE_DATATYPE_MISMATCH),
				 errmsg_internal("clickhouse_fdw: columns mismatch"),
				 errdetail("Number of returned columns does not match "
						   "expected column count (%d).", attcount)));
	}

	return (void **) values;
}

text *
http_fetch_raw_data(ch_cursor *cursor)
{
	ch_http_read_state *state = cursor->read_state;
	if (state->data == NULL)
		return NULL;

	return cstring_to_text_with_len(state->data, state->maxpos + 1);
}

/*** BINARY PROTOCOL ***/

ch_connection
binary_connect(ch_connection_details *details)
{
	char *ch_error = NULL;
	ch_connection res;
	ch_binary_connection_t *conn = ch_binary_connect(details->host, details->port,
			details->dbname, details->username, details->password, &ch_error);

	if (conn == NULL)
	{
		Assert(ch_error);
		char *error = pstrdup(ch_error);
		free(ch_error);

		ereport(ERROR,
		        (errcode(ERRCODE_SQLCLIENT_UNABLE_TO_ESTABLISH_SQLCONNECTION),
		         errmsg("clickhouse_fdw: connection error: %s", error)));
	}

	res.conn = conn;
	res.methods = &binary_methods;
	res.is_binary = true;
	return res;
}

static void
binary_disconnect(void *conn)
{
	if (conn != NULL)
		ch_binary_close((ch_binary_connection_t *) conn);
}

static ch_cursor *
binary_simple_query(void *conn, const char *query)
{
	MemoryContext	tempcxt,
					oldcxt;
	ch_cursor	*cursor;
	ch_binary_read_state_t *state;

	ch_binary_response_t *resp = ch_binary_simple_query(conn, query,
		&QueryCancelPending);

	if (!resp->success)
	{
		char *error = pstrdup(resp->error);
		ch_binary_response_free(resp);

		ereport(ERROR,
		        (errcode(ERRCODE_SQLCLIENT_UNABLE_TO_ESTABLISH_SQLCONNECTION),
		         errmsg("clickhouse_fdw: %s", error)));
	}

	tempcxt = AllocSetContextCreate(PortalContext, "clickhouse_fdw cursor",
										ALLOCSET_DEFAULT_SIZES);

	oldcxt = MemoryContextSwitchTo(tempcxt);
	cursor = palloc(sizeof(ch_cursor));
	cursor->query_response = resp;
	state = (ch_binary_read_state_t *) palloc0(sizeof(ch_binary_read_state_t));
	cursor->query = pstrdup(query);
	cursor->read_state = state;
	ch_binary_read_state_init(cursor->read_state, resp);

	cursor->memcxt = tempcxt;
	cursor->callback.func = binary_cursor_free;
	cursor->callback.arg = cursor;
	MemoryContextRegisterResetCallback(tempcxt, &cursor->callback);
	MemoryContextSwitchTo(oldcxt);

	if (state->error)
	{
		ereport(ERROR,
		        (errcode(ERRCODE_SQLCLIENT_UNABLE_TO_ESTABLISH_SQLCONNECTION),
		         errmsg("clickhouse_fdw: could not initialize read state: %s",
					 state->error)));
	}

	return cursor;
}

static Oid types_map[21] = {
	InvalidOid, /* chb_Void */
	INT2OID,
	INT2OID,
	INT4OID,
	INT8OID,
	INT2OID,	/* chb_UInt8 */
	INT4OID,
	INT8OID,
	INT8OID,	/* overflow risk */
	FLOAT4OID,
	FLOAT8OID,
	TEXTOID,
	TEXTOID,
	TIMESTAMPOID,
	TIMESTAMPOID,
	InvalidOid,	/* chb_Array, depends on array type */
	InvalidOid,	/* chb_Nullable, just skip it */
	InvalidOid,	/* composite type */
	INT2OID,	/* enum8 */
	INT2OID,	/* enum16 */
	UUIDOID
};

static Datum
make_datum(void *rowval, ch_binary_coltype coltype, Oid pgtype)
{
	Datum	ret;
	Oid		valtype = types_map[coltype];

	Assert(rowval != NULL);
	switch (coltype)
	{
		case chb_Int8:
			ret = Int16GetDatum((int16)(*(int8 *) rowval));
			break;
		case chb_UInt8:
			ret = Int16GetDatum((int16)(*(uint8 *) rowval));
			break;
		case chb_Int16:
			ret = Int16GetDatum(*(int16 *) rowval);
			break;
		case chb_UInt16:
			ret = Int32GetDatum((int32)(*(uint16 *) rowval));
			break;
		case chb_Int32:
			ret = Int32GetDatum(*(int32 *) rowval);
			break;
		case chb_UInt32:
			ret = Int64GetDatum((int64)(*(uint32 *) rowval));
			break;
		case chb_Int64:
			ret = Int64GetDatum(*(int64 *) rowval);
			break;
		case chb_UInt64:
			{
				uint64	val = *(uint64 *) rowval;
				if (val > LONG_MAX)
					elog(ERROR, "clickhouse_fdw: int64 overflow");

				ret = Int64GetDatum((int64) val);
			}
			break;
		case chb_Float32:
			ret = Float4GetDatum(*(float *) rowval);
			break;
		case chb_Float64:
			ret = Float8GetDatum(*(double *) rowval);
			break;
		case chb_FixedString:
		case chb_String:
			ret = CStringGetTextDatum((const char *) rowval);
			break;
		case chb_DateTime:
		case chb_Date:
			{
				Timestamp t = (Timestamp) time_t_to_timestamptz((pg_time_t)(*(time_t *) rowval));
				ret = TimestampGetDatum(t);
			}
			break;
		case chb_Array:
			{
				size_t		i;
				Datum	   *out_datums;
				ch_binary_array_t *arr = rowval;
				Oid			elmtype = types_map[arr->coltype];
				int			lb = 1;
				ArrayType  *aout;
				int16		typlen;
				bool		typbyval;
				char		typalign;

				if (elmtype == InvalidOid)
					/* TODO: support more complex arrays. But first check that
					 * ClickHouse supports them (thigs like multidimensional
					 * arrays and such */
					elog(ERROR, "clickhouse_fdw: array too complex for conversion");

				valtype = get_array_type(elmtype);
				if (valtype == InvalidOid)
					elog(ERROR, "clickhouse_fdw: could not find array type for %d", elmtype);

				if (arr->len == 0)
					ret = PointerGetDatum(construct_empty_array(elmtype));
				else
				{
					out_datums = palloc(sizeof(Datum) * arr->len);

					for (i = 0; i < arr->len; ++i)
						out_datums[i] = make_datum(arr->values[i], arr->coltype, InvalidOid);

					get_typlenbyvalalign(elmtype, &typlen, &typbyval, &typalign);
					aout = construct_array(out_datums, arr->len, elmtype,
						typlen, typbyval, typalign);
					ret = PointerGetDatum(aout);
				}
			}
			break;
		case chb_UUID:
			{
				pg_uuid_t	*val = (pg_uuid_t *) rowval;
				StaticAssertStmt(val + offsetof(pg_uuid_t, data) == val,
					"pg_uuid_t should have only array");
				ret = UUIDPGetDatum(val);
			}
			break;
		case chb_Enum8:
			{
				int8 val = *(int8 *) rowval;
				ret = Int16GetDatum((int16) val);
			}
			break;
		case chb_Enum16:
			{
				int16 val = *(int16 *) rowval;
				ret = Int16GetDatum(val);
			}
			break;
		case chb_Tuple:
			{
				Datum		result;
				HeapTuple	htup;
				Datum	   *tuple_values;
				bool	   *tuple_nulls;
				TupleDesc	desc;
				size_t		i;

				ch_binary_tuple_t *tuple = rowval;

				desc = CreateTemplateTupleDesc(tuple->len, false);
				tuple_values = palloc(sizeof(Datum) * desc->natts);

				/* TODO: support NULLs in tuple */
				tuple_nulls = palloc0(sizeof(bool) * desc->natts);

				for (i = 0; i < desc->natts; ++i)
				{
					ch_binary_coltype	coltype = tuple->coltypes[i];
					Oid elmtype = types_map[coltype];

					if (elmtype == InvalidOid)
						elog(ERROR, "clickhouse_fdw: tuple too complex for conversion");

					TupleDescInitEntry(desc, (AttrNumber) i + 1, "",
									   elmtype, -1, 0);

					tuple_values[i] = make_datum(tuple->values[i], coltype, InvalidOid);
				}

				desc = BlessTupleDesc(desc);

				htup = heap_form_tuple(desc, tuple_values, tuple_nulls);
				pfree(tuple_values);
				pfree(tuple_nulls);

				if (pgtype != RECORDOID)
				{
					bool			pinned = false;
					TupleDesc		pgdesc;
					TypeCacheEntry *typentry;
					TupleConversionMap *tupmap;
					HeapTuple		temptup;

					typentry = lookup_type_cache(pgtype,
												 TYPECACHE_TUPDESC |
												 TYPECACHE_DOMAIN_BASE_INFO);

					if (typentry->typtype == TYPTYPE_DOMAIN)
						pgdesc = lookup_rowtype_tupdesc_noerror(typentry->domainBaseType,
															  typentry->domainBaseTypmod,
															  false);
					else
					{
						if (typentry->tupDesc == NULL)
							ereport(ERROR,
									(errcode(ERRCODE_WRONG_OBJECT_TYPE),
									 errmsg("type %s is not composite",
											format_type_be(pgtype))));

						pinned = true;
						pgdesc = typentry->tupDesc;
						PinTupleDesc(pgdesc);
					}

					tupmap = convert_tuples_by_position(desc, pgdesc,
						"clickhouse_fdw: could not map tuple to returned type");
					if (tupmap)
					{
						temptup = do_convert_tuple(htup, tupmap);
						pfree(tupmap);
						heap_freetuple(htup);
						htup = temptup;
					}

					ret = heap_copy_tuple_as_datum(htup, pgdesc);
					heap_freetuple(htup);
					if (pinned)
						ReleaseTupleDesc(pgdesc);
				}
				else
				{
					ret = heap_copy_tuple_as_datum(htup, desc);
					heap_freetuple(htup);
				}

				/* no additional conversion here */
				return ret;
			}
			break;
		default:
			elog(ERROR, "clickhouse_fdw: %d type from ClickHouse is not supported", coltype);
	}

	Assert(valtype != InvalidOid);
	Assert(valtype != RECORDOID);

	if (pgtype != InvalidOid && valtype != pgtype)
	{
		Oid			castfunc;
		CoercionPathType ctype;

		/* try to convert */
		ctype = find_coercion_pathway(pgtype, valtype,
									  COERCION_EXPLICIT,
									  &castfunc);
		switch (ctype)
		{
			case COERCION_PATH_FUNC:
				ret = OidFunctionCall1(castfunc, ret);
				break;
			case COERCION_PATH_RELABELTYPE:
				/* all good */
				break;
			default:
				elog(ERROR, "clickhouse_fdw: could not cast value from %s to %s",
						format_type_be(valtype), format_type_be(pgtype));
		}
	}

	return ret;
}

static void **
binary_fetch_row(ch_cursor *cursor, List *attrs, TupleDesc tupdesc,
	Datum *values, bool *nulls)
{
	ListCell   *lc;
	size_t		j;
	ch_binary_read_state_t *state = cursor->read_state;
	void				  **row_values = ch_binary_read_row(state);
	size_t					attcount = list_length(attrs);

	if (state->error)
		ereport(ERROR,
		        (errcode(ERRCODE_SQL_ROUTINE_EXCEPTION),
		         errmsg("clickhouse_fdw: error while reading row: %s",
					 state->error)));

	if (row_values == NULL)
		return NULL;

	if (attcount == 0)
	{
		if (state->resp->columns_count == 1 && (state->coltypes[0] == chb_Void))
		{
			/* SELECT NULL, nulls array already contains nulls */
			goto ok;
		}
		else
			elog(ERROR, "clickhouse_fdw: unexpected state: atttributes "
					"count == 0 and haven't got NULL in the response");
	}
	else if (attcount != state->resp->columns_count)
	{
		ereport(ERROR,
				(errcode(ERRCODE_DATATYPE_MISMATCH),
				 errmsg_internal("clickhouse_fdw: columns mismatch"),
				 errdetail("Number of returned columns (%d) does not match "
						   "expected column count (%d).",
						   state->resp->columns_count, attcount)));
	}

	j = 0;
	foreach(lc, attrs)
	{
		int		i = lfirst_int(lc);
		void   *rowval = row_values[j];

		if (state->coltypes[j] == chb_Void || rowval == NULL)
			nulls[i - 1] = true;
		else
		{
			Oid restype;
			Oid pgtype = TupleDescAttr(tupdesc, i - 1)->atttypid;

			values[i - 1] = make_datum(rowval, state->coltypes[j], pgtype);
			nulls[i - 1] = false;
		}
		j++;
	}

ok:
	return (void **) values;
}

static void
binary_cursor_free(void *c)
{
	ch_cursor *cursor = c;
	ch_binary_read_state_free(cursor->read_state);
	ch_binary_response_free(cursor->query_response);
}

static void
binary_simple_insert(void *conn, const char *query)
{
	elog(ERROR, "clickhouse_fdw: insertion is not implemented for binary protocol yet");
}

List *
construct_create_tables(ImportForeignSchemaStmt *stmt, ForeignServer *server)
{
	elog(ERROR, "clickhouse_fdw: IMPORT FOREIGN SCHEMA is not implemented yet");
}<|MERGE_RESOLUTION|>--- conflicted
+++ resolved
@@ -128,12 +128,9 @@
 static ch_cursor *
 http_simple_query(void *conn, const char *query)
 {
-<<<<<<< HEAD
 	int			attempts = 0;
-=======
 	MemoryContext	tempcxt,
 					oldcxt;
->>>>>>> 12ecdcfa
 	ch_cursor	*cursor;
 
 	ch_http_set_progress_func(http_progress_callback);
@@ -183,7 +180,7 @@
 										ALLOCSET_DEFAULT_SIZES);
 	oldcxt = MemoryContextSwitchTo(tempcxt);
 
-	cursor = palloc(sizeof(ch_cursor));
+	cursor = palloc0(sizeof(ch_cursor));
 	cursor->query_response = resp;
 	cursor->read_state = palloc0(sizeof(ch_http_read_state));
 	cursor->query = pstrdup(query);
@@ -352,7 +349,7 @@
 										ALLOCSET_DEFAULT_SIZES);
 
 	oldcxt = MemoryContextSwitchTo(tempcxt);
-	cursor = palloc(sizeof(ch_cursor));
+	cursor = palloc0(sizeof(ch_cursor));
 	cursor->query_response = resp;
 	state = (ch_binary_read_state_t *) palloc0(sizeof(ch_binary_read_state_t));
 	cursor->query = pstrdup(query);
@@ -376,7 +373,7 @@
 	return cursor;
 }
 
-static Oid types_map[21] = {
+static Oid types_map[27] = {
 	InvalidOid, /* chb_Void */
 	INT2OID,
 	INT2OID,
@@ -397,7 +394,13 @@
 	InvalidOid,	/* composite type */
 	INT2OID,	/* enum8 */
 	INT2OID,	/* enum16 */
-	UUIDOID
+	UUIDOID,
+	InvalidOid,
+	InvalidOid,
+	InvalidOid,
+	InvalidOid,
+	InvalidOid,
+	InvalidOid	/* just in case we update library and forget to add new types */
 };
 
 static Datum
@@ -522,8 +525,12 @@
 				bool	   *tuple_nulls;
 				TupleDesc	desc;
 				size_t		i;
+				CustomObjectDef	*cdef = checkForCustomType(pgtype);
 
 				ch_binary_tuple_t *tuple = rowval;
+
+				if (tuple->len == 0)
+					elog(ERROR, "clickhouse_fdw: returned tuple is empty");
 
 				desc = CreateTemplateTupleDesc(tuple->len, false);
 				tuple_values = palloc(sizeof(Datum) * desc->natts);
@@ -536,6 +543,13 @@
 					ch_binary_coltype	coltype = tuple->coltypes[i];
 					Oid elmtype = types_map[coltype];
 
+					if (coltype == chb_Array)
+					{
+						ch_binary_array_t *arr = tuple->values[i];
+						elmtype = types_map[arr->coltype];
+						elmtype = get_array_type(elmtype);
+					}
+
 					if (elmtype == InvalidOid)
 						elog(ERROR, "clickhouse_fdw: tuple too complex for conversion");
 
@@ -551,7 +565,14 @@
 				pfree(tuple_values);
 				pfree(tuple_nulls);
 
-				if (pgtype != RECORDOID)
+				if (cdef && cdef->rowfunc != InvalidOid)
+				{
+					ret = heap_copy_tuple_as_datum(htup, desc);
+					heap_freetuple(htup);
+
+					return OidFunctionCall1(cdef->rowfunc, ret);
+				}
+				else if (pgtype != RECORDOID)
 				{
 					bool			pinned = false;
 					TupleDesc		pgdesc;
